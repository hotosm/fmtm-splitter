repos:
  # Versioning: Commit messages & changelog
  - repo: https://github.com/commitizen-tools/commitizen
    rev: v3.27.0
    hooks:
      - id: commitizen
        stages: [commit-msg]

  # Lint / autoformat: Python code
  - repo: https://github.com/astral-sh/ruff-pre-commit
    # Ruff version.
<<<<<<< HEAD
    rev: "v0.4.8"
=======
    rev: "v0.5.1"
>>>>>>> b7cc8cde
    hooks:
      # Run the linter
      - id: ruff
        args: [--fix, --exit-non-zero-on-fix]
      # Run the formatter
      - id: ruff-format

  # Lint & Autoformat: SQL
  - repo: https://github.com/sqlfluff/sqlfluff
    rev: 3.1.0
    hooks:
      - id: sqlfluff-lint
        files: ^fmtm_splitter/.*\.sql$
        types: [sql]
      - id: sqlfluff-fix
        files: ^fmtm_splitter/.*\.sql$
        types: [sql]

  # Autoformat: YAML, JSON, Markdown, etc.
  - repo: https://github.com/pre-commit/mirrors-prettier
    rev: v4.0.0-alpha.8
    hooks:
      - id: prettier
        entry: env PRETTIER_LEGACY_CLI=1 prettier
        args:
          [
            --ignore-unknown,
            --no-error-on-unmatched-pattern,
            "!fmtm-splitter/fmtm-splitter_osm_buildings/**",
            "!postgis_snippets/**",
            "!CHANGELOG.md",
            "!tests/testdata/*",
          ]
  # Lint: Markdown
  - repo: https://github.com/igorshubovych/markdownlint-cli
    rev: v0.41.0
    hooks:
      - id: markdownlint
        args:
          [
            --fix,
            --ignore,
            CHANGELOG.md,
            --ignore,
            postgis_snippets/**/*.md,
            --ignore,
            fmtm_splitter/fmtm-splitter_osm_buildings/*.md,
          ]<|MERGE_RESOLUTION|>--- conflicted
+++ resolved
@@ -9,11 +9,7 @@
   # Lint / autoformat: Python code
   - repo: https://github.com/astral-sh/ruff-pre-commit
     # Ruff version.
-<<<<<<< HEAD
-    rev: "v0.4.8"
-=======
     rev: "v0.5.1"
->>>>>>> b7cc8cde
     hooks:
       # Run the linter
       - id: ruff
